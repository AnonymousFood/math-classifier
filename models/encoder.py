--- conflicted
+++ resolved
@@ -14,7 +14,7 @@
 from sklearn.metrics import accuracy_score, f1_score
 from datasets import Dataset, DatasetDict
 import evaluate
-<<<<<<< HEAD
+
 from sklearn.metrics import confusion_matrix, ConfusionMatrixDisplay
 from sklearn.metrics import classification_report
 import matplotlib.pyplot as plt
@@ -27,19 +27,6 @@
 #EPOCHS = 5
 #LEARNING_RATE = 2e-5
 METRICS = ['Mistake_Identification', 'Mistake_Location', 'Providing_Guidance', 'Actionability'] # can only do first 4 metrics for now
-=======
-from sklearn.metrics import classification_report, confusion_matrix
-import matplotlib.pyplot as plt
-import seaborn as sns
-from sklearn.model_selection import train_test_split
-
-# Constants
-MAX_LEN = 512
-BATCH_SIZE = 16
-EPOCHS = 5
-LEARNING_RATE = 2e-5
-METRICS = ['Mistake_Identification', 'Mistake_Location', 'Providing_Guidance', 'Actionability']
->>>>>>> f42b6d13
 
 def load_and_prepare_data(config, data_path, tokenizer, metric_name):
     print(f"Loading data from: {data_path}")
@@ -178,7 +165,6 @@
     output_dir = f"models/{metric_name.lower()}_model{config['index']}"
     training_args = TrainingArguments(
         output_dir=output_dir,
-<<<<<<< HEAD
         #learning_rate=LEARNING_RATE,
         #per_device_train_batch_size=BATCH_SIZE,
         #per_device_eval_batch_size=BATCH_SIZE,
@@ -195,16 +181,6 @@
         eval_strategy="steps",
         save_total_limit=1,
         load_best_model_at_end=True,
-=======
-        learning_rate=LEARNING_RATE,
-        per_device_train_batch_size=BATCH_SIZE,
-        per_device_eval_batch_size=BATCH_SIZE,
-        num_train_epochs=EPOCHS,
-        weight_decay=0.01,
-        eval_strategy="epoch",
-        save_strategy="no",
-        load_best_model_at_end=False,
->>>>>>> f42b6d13
         metric_for_best_model="f1_weighted",
         greater_is_better=True,
         push_to_hub=False,
@@ -279,7 +255,6 @@
     
     # Save the model
     model_path = f"models/{metric_name.lower()}_model_final"
-<<<<<<< HEAD
     trainer.save_model(model_path)
     tokenizer.save_pretrained(model_path)
     print(f"Model for {metric_name} saved to {model_path}")
@@ -309,24 +284,6 @@
 
     with open(f"figures/tuned/classification_report_{metric_name}_{config['index']}.txt", "w") as f:
         f.write(report)
-=======
-    # trainer.save_model(model_path)
-    # tokenizer.save_pretrained(model_path)
-    # print(f"Model for {metric_name} saved to {model_path}")
-    
-    # Save evaluation results to a text file
-    results_path = f"models/{metric_name.lower()}_evaluation.txt"
-    with open(results_path, 'w') as f:
-        f.write(f"=== Evaluation Results for {metric_name} ===\n\n")
-        f.write(f"Accuracy: {eval_result['eval_accuracy']:.4f}\n")
-        f.write(f"F1 Weighted: {eval_result['eval_f1_weighted']:.4f}\n")
-        f.write(f"F1 Macro: {eval_result['eval_f1_macro']:.4f}\n\n")
-        f.write(f"=== Classification Report ===\n\n")
-        f.write(report)
-        f.write("\n\n=== Confusion Matrix ===\n\n")
-        f.write(str(cm))
-    print(f"Detailed evaluation results saved to {results_path}")
->>>>>>> f42b6d13
     
     return model_path
 
